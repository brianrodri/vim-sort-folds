" vim-sort-folds - Sort vim folds based on their first line.
" Maintainer:   Brian Rodriguez <brian@brianrodri.com>
" Version:      0.2.1
" License:      MIT license
let s:save_cpo = &cpo
set cpo&vim

function! s:RestoreCpo()
  let &cpo = s:save_cpo
  unlet s:save_cpo
endfunction

if exists('g:is_sortfolds_loaded')
  call s:RestoreCpo()
  finish
endif
let g:is_sortfolds_loaded = 1

if !has('python3')
  echohl WarningMsg
  echom 'vim-sort-folds requires +python3.'
  call s:RestoreCpo()
  finish
endif

vnoremap <silent> <Plug>SortFolds :call sortfolds#SortFolds()
<<<<<<< HEAD
nnoremap <silent> gsz v]zk:call sortfold#SortFolds()<cr>
=======
>>>>>>> 26e36fb4

call s:RestoreCpo()<|MERGE_RESOLUTION|>--- conflicted
+++ resolved
@@ -24,9 +24,5 @@
 endif
 
 vnoremap <silent> <Plug>SortFolds :call sortfolds#SortFolds()
-<<<<<<< HEAD
-nnoremap <silent> gsz v]zk:call sortfold#SortFolds()<cr>
-=======
->>>>>>> 26e36fb4
 
 call s:RestoreCpo()