"""Sort vim folds based on their first line."""
from sort_folds import cursor
from sort_folds import fold
import vim  # pylint: disable=import-error

__all__ = ['sort_folds']
__version__ = '0.2.1'


<<<<<<< HEAD
def sort_folds(line_index_key=0):
    """Sorts the top-level folds intersecting vim's currently selected range.

    Args:
        line_index_key: int. The index of the line to use as a fold's key.
    """
=======
def sort_folds():
    """Sorts the top-level folds intersecting vim's currently selected range."""
>>>>>>> 26e36fb4
    with cursor.cursor_restorer():
        folds = [fold.VimFold(*line_nums) for line_nums in cursor.walk_folds()]
    if len(folds) > 1:
        sorted_folds = sorted(folds, key=lambda fold: fold[0].lower())
        fold_lines_to_reorder = []
        for old_fold, new_fold in zip(folds, sorted_folds):
            if old_fold != new_fold:
                fold_lines_to_reorder.append((old_fold, new_fold[:]))
        for old_fold, new_lines in reversed(fold_lines_to_reorder):
            old_fold[:] = new_lines
        present_result()


def present_result():
    """Modifies vim's fold level to present the sorted folds."""
    level = cursor.fold_level(cursor.perform_motion('zX' 'zC'))
    if level > 1:
        vim.command(f'normal! {level - 1}zo')<|MERGE_RESOLUTION|>--- conflicted
+++ resolved
@@ -7,17 +7,8 @@
 __version__ = '0.2.1'
 
 
-<<<<<<< HEAD
-def sort_folds(line_index_key=0):
-    """Sorts the top-level folds intersecting vim's currently selected range.
-
-    Args:
-        line_index_key: int. The index of the line to use as a fold's key.
-    """
-=======
 def sort_folds():
     """Sorts the top-level folds intersecting vim's currently selected range."""
->>>>>>> 26e36fb4
     with cursor.cursor_restorer():
         folds = [fold.VimFold(*line_nums) for line_nums in cursor.walk_folds()]
     if len(folds) > 1:
